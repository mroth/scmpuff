module github.com/mroth/scmpuff

go 1.24

<<<<<<< HEAD
require github.com/spf13/cobra v1.8.1

require (
	github.com/inconshreveable/mousetrap v1.1.0 // indirect
	github.com/spf13/pflag v1.0.5 // indirect
=======
require (
	github.com/google/go-cmp v0.7.0
	github.com/spf13/cobra v1.9.1
)

require (
	github.com/inconshreveable/mousetrap v1.1.0 // indirect
	github.com/spf13/pflag v1.0.6 // indirect
>>>>>>> 57eb0d8a
)<|MERGE_RESOLUTION|>--- conflicted
+++ resolved
@@ -1,21 +1,12 @@
-module github.com/mroth/scmpuff
+module github.com/kmatt/scmpuff
 
 go 1.24
 
-<<<<<<< HEAD
-require github.com/spf13/cobra v1.8.1
+require github.com/spf13/cobra v1.9.1
 
-require (
-	github.com/inconshreveable/mousetrap v1.1.0 // indirect
-	github.com/spf13/pflag v1.0.5 // indirect
-=======
-require (
-	github.com/google/go-cmp v0.7.0
-	github.com/spf13/cobra v1.9.1
-)
+require github.com/google/go-cmp v0.7.0
 
 require (
 	github.com/inconshreveable/mousetrap v1.1.0 // indirect
 	github.com/spf13/pflag v1.0.6 // indirect
->>>>>>> 57eb0d8a
 )