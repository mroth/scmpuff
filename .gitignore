--- conflicted
+++ resolved
@@ -3,10 +3,6 @@
 tmp/
 .bundle/
 _site/
-<<<<<<< HEAD
 Gemfile.lock
 .goxc.local.json
-*.exe
-=======
-Gemfile.lock
->>>>>>> 57eb0d8a
+*.exe